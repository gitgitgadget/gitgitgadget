--- conflicted
+++ resolved
@@ -58,13 +58,8 @@
   },
   "dependencies": {
     "@octokit/auth-app": "^2.11.0",
-<<<<<<< HEAD
     "@octokit/rest": "^18.2.0",
-    "commander": "^7.0.0",
-=======
-    "@octokit/rest": "^18.1.1",
     "commander": "^7.1.0",
->>>>>>> 4572f148
     "dugite": "^1.98.0",
     "html-to-text": "^7.0.0",
     "imap-simple": "^5.0.0",
