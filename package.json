--- conflicted
+++ resolved
@@ -66,13 +66,9 @@
     "json-stable-stringify": "^1.0.1",
     "jsonwebtoken": "^8.5.1",
     "libqp": "^1.1.0",
-<<<<<<< HEAD
     "marked": "^2.0.1",
-    "nodemailer": "^6.4.18",
-=======
     "marked": "^2.0.0",
     "nodemailer": "^6.5.0",
->>>>>>> 4310546d
     "rfc2047": "^3.0.1"
   },
   "engines": {
