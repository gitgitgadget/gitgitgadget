--- conflicted
+++ resolved
@@ -48,13 +48,8 @@
     "eslint": "^7.20.0",
     "eslint-config-prettier": "^7.2.0",
     "eslint-plugin-import": "^2.22.1",
-<<<<<<< HEAD
-    "eslint-plugin-jest": "^24.1.3",
+    "eslint-plugin-jest": "^24.1.5",
     "eslint-plugin-jsdoc": "^32.1.0",
-=======
-    "eslint-plugin-jest": "^24.1.5",
-    "eslint-plugin-jsdoc": "^32.0.0",
->>>>>>> 7fa54889
     "jest": "^26.6.3",
     "jest-junit": "^12.0.0",
     "ts-jest": "^26.5.1",
